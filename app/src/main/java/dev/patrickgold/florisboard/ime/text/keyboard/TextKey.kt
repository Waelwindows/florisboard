--- conflicted
+++ resolved
@@ -70,16 +70,7 @@
                         "~kana"
                     }
                     else -> {
-<<<<<<< HEAD
-                        val subtype = evaluator.getActiveSubtype()
-                        if (subtype.locale.language == FlorisLocale.from("ja").language) {
-                            computed.label
-                        } else {
-                            computed.label.lowercase(evaluator.getActiveSubtype().locale)
-                        }
-=======
                         computedLabel
->>>>>>> bcbf5618
                     }
                 }
                 val extendedPopupsDefault = keyboard?.extendedPopupMappingDefault
