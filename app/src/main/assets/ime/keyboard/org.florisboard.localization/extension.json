{
  "$": "ime.extension.keyboard",
  "meta": {
    "id": "org.florisboard.localization",
    "version": "0.2.0",
    "title": "Default subtype presets / popup mappings",
    "description": "Default subtype presets and popup mappings which are always available.",
    "maintainers": [ "patrickgold <patrick@patrickgold.dev>" ],
    "license": "apache-2.0"
  },
  "dependencies": [
    "org.florisboard.composers",
    "org.florisboard.currencysets",
    "org.florisboard.layouts"
  ],
  "punctuationRules": [
    {
      "id": "default",
      "label": "Default",
      "symbolsPrecedingAutoSpace": ".,?‽!\"&%)]}»",
      "symbolsFollowingAutoSpace": "",
      "symbolsPrecedingPhantomSpace": ".,;:?‽!&%)]}»©®™",
      "symbolsFollowingPhantomSpace": "¿⸘¡([{",
      "symbolsTerminatingSentence": ".?‽!"
    }
  ],
  "popupMappings": [
    { "id": "default", "authors": [ "patrickgold" ] },
    { "id": "ar", "authors": [ "HeiWiper" ] },
    { "id": "ast", "authors": [ "Softastur" ] },
    { "id": "bg", "authors": [ "iorvethe" ] },
    { "id": "bn-BD", "authors": [ "iamrasel" ] },
    { "id": "ca", "authors": [ "mikelloc" ] },
    { "id": "ckb", "authors": [ "GoRaN" ] },
    { "id": "cs", "authors": [ "stefan-misik" ] },
    { "id": "da", "authors": [ "patrickgold" ] },
    { "id": "de", "authors": [ "patrickgold" ] },
    { "id": "de-DE-neobone", "authors": [ "ostrya" ] },
    { "id": "el", "authors": [ "tsiflimagas" ] },
    { "id": "en", "authors": [ "patrickgold" ] },
    { "id": "eo", "authors": [ "jeremiah-miller" ] },
    { "id": "es", "authors": [ "patrickgold" ] },
    { "id": "fa", "authors": [ "PHELAT" ] },
    { "id": "fa2", "authors": [ "M-Koushan" ] },
    { "id": "fa3", "authors": [ "SaeID-Rz" ] },
    { "id": "fi", "authors": [ "patrickgold" ] },
    { "id": "fo", "authors": [ "BinFlush" ] },
    { "id": "fr", "authors": [ "patrickgold" ] },
    { "id": "hr", "authors": [ "hedidnothingwrong" ] },
    { "id": "hu", "authors": [ "zoli111, gabik65" ] },
    { "id": "hy", "authors": [ "PJTSearch" ] },
    { "id": "id", "authors": [ "Linerly" ] },
    { "id": "is", "authors": [ "patrickgold" ] },
    { "id": "it", "authors": [ "patrickgold" ] },
    { "id": "iw", "authors": [ "Antony" ] },
    { "id": "ja-JP-jis", "authors": [ "waelwindows" ] },
    { "id": "ko", "authors": [ "patrickgold", "Hayleia" ] },
    { "id": "ku", "authors": [ "GoRaN" ] },
    { "id": "lt", "authors": [ "patrickgold" ] },
    { "id": "lv", "authors": [ "patrickgold", "eandersons" ] },
    { "id": "nb", "authors": [ "patrickgold" ] },
    { "id": "nn", "authors": [ "patrickgold" ] },
    { "id": "pl", "authors": [ "Mikołaj Biel" ] },
    { "id": "pt", "authors": [ "patrickgold" ] },
    { "id": "pt-BR", "authors": [ "rickym7" ] },
    { "id": "ro", "authors": [ "bertin0" ] },
    { "id": "ru", "authors": [ "williamtheaker", "33kk" ] },
    { "id": "rue", "authors": [ "svvvst" ] },
    { "id": "sk", "authors": [ "stefan-misik", "majso" ] },
    { "id": "sr", "authors": [ "hedidnothingwrong", "GrbavaCigla" ] },
    { "id": "sv", "authors": [ "patrickgold" ] },
    { "id": "tr", "authors": [ "kisekinopureya", "patrickgold", "dvrnynr" ] },
    { "id": "uk", "authors": [ "williamtheaker", "33kk", "honsiorovskyi" ] },
    { "id": "uk-cyr-ext", "authors": [ "williamtheaker", "33kk", "honsiorovskyi" ] },
    { "id": "ur-PK", "authors": [ "mubashir-rehman", "mirfatif" ] },
    { "id": "vi-VN", "authors": [ "patrickgold", "Hayleia" ] }
  ],
  "subtypePresets": [
    {
      "languageTag": "en-US",
      "composer": "org.florisboard.composers:appender",
      "currencySet": "org.florisboard.currencysets:dollar",
      "popupMapping": "org.florisboard.localization:en",
      "preferred": {
        "characters": "org.florisboard.layouts:qwerty"
      }
    },
    {
      "languageTag": "en-UK",
      "composer": "org.florisboard.composers:appender",
      "currencySet": "org.florisboard.currencysets:pound",
      "popupMapping": "org.florisboard.localization:en",
      "preferred": {
        "characters": "org.florisboard.layouts:qwerty"
      }
    },
    {
      "languageTag": "en-CA",
      "composer": "org.florisboard.composers:appender",
      "currencySet": "org.florisboard.currencysets:dollar",
      "popupMapping": "org.florisboard.localization:en",
      "preferred": {
        "characters": "org.florisboard.layouts:qwerty"
      }
    },
    {
      "languageTag": "en-AU",
      "composer": "org.florisboard.composers:appender",
      "currencySet": "org.florisboard.currencysets:dollar",
      "popupMapping": "org.florisboard.localization:en",
      "preferred": {
        "characters": "org.florisboard.layouts:qwerty"
      }
    },
    {
      "languageTag": "de-DE",
      "composer": "org.florisboard.composers:appender",
      "currencySet": "org.florisboard.currencysets:euro",
      "popupMapping": "org.florisboard.localization:de",
      "preferred": {
        "characters": "org.florisboard.layouts:qwertz"
      }
    },
    {
      "languageTag": "de-AT",
      "composer": "org.florisboard.composers:appender",
      "currencySet": "org.florisboard.currencysets:euro",
      "popupMapping": "org.florisboard.localization:de",
      "preferred": {
        "characters": "org.florisboard.layouts:qwertz"
      }
    },
    {
      "languageTag": "de-CH",
      "composer": "org.florisboard.composers:appender",
      "currencySet": "org.florisboard.currencysets:euro",
      "popupMapping": "org.florisboard.localization:de",
      "preferred": {
        "characters": "org.florisboard.layouts:swiss_german"
      }
    },
    {
      "languageTag": "de-DE-neobone",
      "composer": "org.florisboard.composers:appender",
      "currencySet": "org.florisboard.currencysets:euro",
      "popupMapping": "org.florisboard.localization:de-DE-neobone",
      "preferred": {
        "characters": "org.florisboard.layouts:neo2",
        "symbols": "org.florisboard.layouts:neo2",
        "numericRow": "org.florisboard.layouts:neo2"
      }
    },
    {
      "languageTag": "fr-FR",
      "composer": "org.florisboard.composers:appender",
      "currencySet": "org.florisboard.currencysets:euro",
      "popupMapping": "org.florisboard.localization:fr",
      "preferred": {
        "characters": "org.florisboard.layouts:azerty"
      }
    },
    {
      "languageTag": "fr-CA",
      "composer": "org.florisboard.composers:appender",
      "currencySet": "org.florisboard.currencysets:dollar",
      "popupMapping": "org.florisboard.localization:fr",
      "preferred": {
        "characters": "org.florisboard.layouts:canadian_french"
      }
    },
    {
      "languageTag": "fr-CH",
      "composer": "org.florisboard.composers:appender",
      "currencySet": "org.florisboard.currencysets:euro",
      "popupMapping": "org.florisboard.localization:fr",
      "preferred": {
        "characters": "org.florisboard.layouts:swiss_french"
      }
    },
    {
      "languageTag": "it-IT",
      "composer": "org.florisboard.composers:appender",
      "currencySet": "org.florisboard.currencysets:euro",
      "popupMapping": "org.florisboard.localization:it",
      "preferred": {
        "characters": "org.florisboard.layouts:qwerty"
      }
    },
    {
      "languageTag": "it-CH",
      "composer": "org.florisboard.composers:appender",
      "currencySet": "org.florisboard.currencysets:euro",
      "popupMapping": "org.florisboard.localization:it",
      "preferred": {
        "characters": "org.florisboard.layouts:swiss_italian"
      }
    },
    {
      "languageTag": "es-ES",
      "composer": "org.florisboard.composers:appender",
      "currencySet": "org.florisboard.currencysets:euro",
      "popupMapping": "org.florisboard.localization:es",
      "preferred": {
        "characters": "org.florisboard.layouts:spanish"
      }
    },
    {
      "languageTag": "es-US",
      "composer": "org.florisboard.composers:appender",
      "currencySet": "org.florisboard.currencysets:dollar",
      "popupMapping": "org.florisboard.localization:es",
      "preferred": {
        "characters": "org.florisboard.layouts:spanish"
      }
    },
    {
      "languageTag": "es-419",
      "composer": "org.florisboard.composers:appender",
      "currencySet": "org.florisboard.currencysets:dollar",
      "popupMapping": "org.florisboard.localization:es",
      "preferred": {
        "characters": "org.florisboard.layouts:spanish"
      }
    },
    {
      "languageTag": "pt-PT",
      "composer": "org.florisboard.composers:appender",
      "currencySet": "org.florisboard.currencysets:euro",
      "popupMapping": "org.florisboard.localization:pt",
      "preferred": {
        "characters": "org.florisboard.layouts:qwerty"
      }
    },
    {
      "languageTag": "pt-BR",
      "composer": "org.florisboard.composers:appender",
      "currencySet": "org.florisboard.currencysets:dollar",
      "popupMapping": "org.florisboard.localization:pt-BR",
      "preferred": {
        "characters": "org.florisboard.layouts:qwerty"
      }
    },
    {
      "languageTag": "nb-NO",
      "composer": "org.florisboard.composers:appender",
      "currencySet": "org.florisboard.currencysets:dollar",
      "popupMapping": "org.florisboard.localization:nb",
      "preferred": {
        "characters": "org.florisboard.layouts:norwegian"
      }
    },
    {
      "languageTag": "nn-NO",
      "composer": "org.florisboard.composers:appender",
      "currencySet": "org.florisboard.currencysets:dollar",
      "popupMapping": "org.florisboard.localization:nn",
      "preferred": {
        "characters": "org.florisboard.layouts:norwegian"
      }
    },
    {
      "languageTag": "sv-SE",
      "composer": "org.florisboard.composers:appender",
      "currencySet": "org.florisboard.currencysets:dollar",
      "popupMapping": "org.florisboard.localization:sv",
      "preferred": {
        "characters": "org.florisboard.layouts:swedish_finnish"
      }
    },
    {
      "languageTag": "fi-FI",
      "composer": "org.florisboard.composers:appender",
      "currencySet": "org.florisboard.currencysets:euro",
      "popupMapping": "org.florisboard.localization:fi",
      "preferred": {
        "characters": "org.florisboard.layouts:swedish_finnish"
      }
    },
    {
      "languageTag": "da-DK",
      "composer": "org.florisboard.composers:appender",
      "currencySet": "org.florisboard.currencysets:dollar",
      "popupMapping": "org.florisboard.localization:da",
      "preferred": {
        "characters": "org.florisboard.layouts:danish"
      }
    },
    {
      "languageTag": "id",
      "composer": "org.florisboard.composers:appender",
      "currencySet": "org.florisboard.currencysets:dollar",
      "popupMapping": "org.florisboard.localization:id",
      "preferred": {
        "characters": "org.florisboard.layouts:qwerty"
      }
    },
    {
      "languageTag": "is-IS",
      "composer": "org.florisboard.composers:appender",
      "currencySet": "org.florisboard.currencysets:dollar",
      "popupMapping": "org.florisboard.localization:is",
      "preferred": {
        "characters": "org.florisboard.layouts:icelandic"
      }
    },
    {
      "languageTag": "fo",
      "composer": "org.florisboard.composers:appender",
      "currencySet": "org.florisboard.currencysets:dollar",
      "popupMapping": "org.florisboard.localization:fo",
      "preferred": {
        "characters": "org.florisboard.layouts:faroese"
      }
    },
    {
      "languageTag": "fa-FA",
      "composer": "org.florisboard.composers:appender",
      "currencySet": "org.florisboard.currencysets:rial",
      "popupMapping": "org.florisboard.localization:fa",
      "preferred": {
        "characters": "org.florisboard.layouts:persian",
        "symbols": "org.florisboard.layouts:persian",
        "symbols2": "org.florisboard.layouts:persian",
        "numericRow": "org.florisboard.layouts:persian"
      }
    },
    {
      "languageTag": "fa-FA",
      "composer": "org.florisboard.composers:appender",
      "currencySet": "org.florisboard.currencysets:rial",
      "popupMapping": "org.florisboard.localization:fa2",
      "preferred": {
        "characters": "org.florisboard.layouts:persian2",
        "symbols": "org.florisboard.layouts:persian",
        "symbols2": "org.florisboard.layouts:persian",
        "numericRow": "org.florisboard.layouts:persian"
      }
    },
    {
      "languageTag": "fa-FA",
      "composer": "org.florisboard.composers:appender",
      "currencySet": "org.florisboard.currencysets:rial",
      "popupMapping": "org.florisboard.localization:fa3",
      "preferred": {
        "characters": "org.florisboard.layouts:persian3",
        "symbols": "org.florisboard.layouts:persian",
        "symbols2": "org.florisboard.layouts:persian",
        "numericRow": "org.florisboard.layouts:western_arabic"
      }
    },
    {
      "languageTag": "ar",
      "composer": "org.florisboard.composers:appender",
      "currencySet": "org.florisboard.currencysets:rial",
      "popupMapping": "org.florisboard.localization:ar",
      "preferred": {
        "characters": "org.florisboard.layouts:arabic",
        "symbols": "org.florisboard.layouts:eastern",
        "symbols2": "org.florisboard.layouts:eastern",
        "numericRow": "org.florisboard.layouts:eastern_arabic"
      }
    },
    {
      "languageTag": "az",
      "composer": "org.florisboard.composers:appender",
      "currencySet": "org.florisboard.currencysets:azerbaijani_manat",
      "popupMapping": "org.florisboard.localization:tr",
      "preferred": {
        "characters": "org.florisboard.layouts:azerbaijani"
      }
    },
    {
      "languageTag": "hu",
      "composer": "org.florisboard.composers:appender",
      "currencySet": "org.florisboard.currencysets:euro",
      "popupMapping": "org.florisboard.localization:hu",
      "preferred": {
        "characters": "org.florisboard.layouts:hungarian"
      }
    },
    {
      "languageTag": "eo",
      "composer": "org.florisboard.composers:appender",
      "currencySet": "org.florisboard.currencysets:dollar",
      "popupMapping": "org.florisboard.localization:eo",
      "preferred": {
        "characters": "org.florisboard.layouts:esperanto"
      }
    },
    {
      "languageTag": "hr",
      "composer": "org.florisboard.composers:appender",
      "currencySet": "org.florisboard.currencysets:euro",
      "popupMapping": "org.florisboard.localization:hr",
      "preferred": {
        "characters": "org.florisboard.layouts:qwertz"
      }
    },
    {
      "languageTag": "hy",
      "composer": "org.florisboard.composers:appender",
      "currencySet": "org.florisboard.currencysets:armenian_dram",
      "popupMapping": "org.florisboard.localization:hy",
      "preferred": {
        "characters": "org.florisboard.layouts:western_armenian",
        "symbols": "org.florisboard.layouts:armenian"
      }
    },
    {
      "languageTag": "hy",
      "composer": "org.florisboard.composers:appender",
      "currencySet": "org.florisboard.currencysets:armenian_dram",
      "popupMapping": "org.florisboard.localization:hy",
      "preferred": {
        "characters": "org.florisboard.layouts:eastern_armenian",
        "symbols": "org.florisboard.layouts:armenian"
      }
    },
    {
      "languageTag": "ru",
      "composer": "org.florisboard.composers:appender",
      "currencySet": "org.florisboard.currencysets:russian_ruble",
      "popupMapping": "org.florisboard.localization:ru",
      "preferred": {
        "characters": "org.florisboard.layouts:jcuken_russian"
      }
    },
    {
      "languageTag": "rue",
      "composer": "org.florisboard.composers:appender",
      "currencySet": "org.florisboard.currencysets:euro",
      "popupMapping": "org.florisboard.localization:rue",
      "preferred": {
        "characters": "org.florisboard.layouts:rusyn"
      }
    },
    {
      "languageTag": "uk",
      "composer": "org.florisboard.composers:appender",
      "currencySet": "org.florisboard.currencysets:ukrainian_hryvnia",
      "popupMapping": "org.florisboard.localization:uk",
      "preferred": {
        "characters": "org.florisboard.layouts:jcuken_ukrainian"
      }
    },
    {
      "languageTag": "el",
      "composer": "org.florisboard.composers:appender",
      "currencySet": "org.florisboard.currencysets:euro",
      "popupMapping": "org.florisboard.localization:el",
      "preferred": {
        "characters": "org.florisboard.layouts:greek"
      }
    },
    {
      "languageTag": "ro",
      "composer": "org.florisboard.composers:appender",
      "currencySet": "org.florisboard.currencysets:euro",
      "popupMapping": "org.florisboard.localization:ro",
      "preferred": {
        "characters": "org.florisboard.layouts:qwerty"
      }
    },
    {
      "languageTag": "pl",
      "composer": "org.florisboard.composers:appender",
      "currencySet": "org.florisboard.currencysets:euro",
      "popupMapping": "org.florisboard.localization:pl",
      "preferred": {
        "characters": "org.florisboard.layouts:qwerty"
      }
    },
    {
      "languageTag": "bg-bg",
      "composer": "org.florisboard.composers:appender",
      "currencySet": "org.florisboard.currencysets:dollar",
      "popupMapping": "org.florisboard.localization:bg",
      "preferred": {
        "characters": "org.florisboard.layouts:bulgarian_phonetic"
      }
    },
    {
      "languageTag": "tr",
      "composer": "org.florisboard.composers:appender",
      "currencySet": "org.florisboard.currencysets:turkish_lira",
      "popupMapping": "org.florisboard.localization:tr",
      "preferred": {
        "characters": "org.florisboard.layouts:qwerty"
      }
    },
    {
      "languageTag": "iw-IL",
      "composer": "org.florisboard.composers:appender",
      "currencySet": "org.florisboard.currencysets:israeli_new_shekel",
      "popupMapping": "org.florisboard.localization:iw",
      "preferred": {
        "characters": "org.florisboard.layouts:hebrew"
      }
    },
    {
      "languageTag": "ckb",
      "composer": "org.florisboard.composers:appender",
      "currencySet": "org.florisboard.currencysets:dollar",
      "popupMapping": "org.florisboard.localization:ckb",
      "preferred": {
        "characters": "org.florisboard.layouts:kurdish",
        "symbols": "org.florisboard.layouts:eastern",
        "symbols2": "org.florisboard.layouts:eastern",
        "numericRow": "org.florisboard.layouts:eastern_arabic"
      }
    },
    {
      "languageTag": "sr-RS",
      "composer": "org.florisboard.composers:appender",
      "currencySet": "org.florisboard.currencysets:dollar",
      "popupMapping": "org.florisboard.localization:sr",
      "preferred": {
        "characters": "org.florisboard.layouts:serbian_cyrillic"
      }
    },
    {
      "languageTag": "lv-LV",
      "composer": "org.florisboard.composers:appender",
      "currencySet": "org.florisboard.currencysets:euro",
      "popupMapping": "org.florisboard.localization:lv",
      "preferred": {
        "characters": "org.florisboard.layouts:qwerty"
      }
    },
    {
      "languageTag": "ku",
      "composer": "org.florisboard.composers:appender",
      "currencySet": "org.florisboard.currencysets:dollar",
      "popupMapping": "org.florisboard.localization:ku",
      "preferred": {
        "characters": "org.florisboard.layouts:kurdish_kurmanci"
      }
    },
    {
      "languageTag": "ca",
      "composer": "org.florisboard.composers:appender",
      "currencySet": "org.florisboard.currencysets:euro",
      "popupMapping": "org.florisboard.localization:ca",
      "preferred": {
        "characters": "org.florisboard.layouts:catalan"
      }
    },
    {
      "languageTag": "IPA-IPA",
      "composer": "org.florisboard.composers:appender",
      "currencySet": "org.florisboard.currencysets:dollar",
      "preferred": {
        "characters": "org.florisboard.layouts:ipa",
        "symbols": "org.florisboard.layouts:ipa",
        "symbols2": "org.florisboard.layouts:ipa"
      }
    },
    {
      "languageTag": "sk",
      "composer": "org.florisboard.composers:appender",
      "currencySet": "org.florisboard.currencysets:euro",
      "popupMapping": "org.florisboard.localization:sk",
      "preferred": {
        "characters": "org.florisboard.layouts:qwertz"
      }
    },
    {
      "languageTag": "cs",
      "composer": "org.florisboard.composers:appender",
      "currencySet": "org.florisboard.currencysets:euro",
      "popupMapping": "org.florisboard.localization:cs",
      "preferred": {
        "characters": "org.florisboard.layouts:qwertz"
      }
    },
    {
      "languageTag": "ko",
      "composer": "org.florisboard.composers:hangul-unicode",
      "currencySet": "org.florisboard.currencysets:south_korean_won",
      "popupMapping": "org.florisboard.localization:ko",
      "preferred": {
        "characters": "org.florisboard.layouts:korean"
      }
    },
    {
      "languageTag": "lt-LT",
      "composer": "org.florisboard.composers:appender",
      "currencySet": "org.florisboard.currencysets:euro",
      "popupMapping": "org.florisboard.localization:lt",
      "preferred": {
        "characters": "org.florisboard.layouts:qwerty"
      }
    },
    {
      "languageTag": "ja-JP-jis",
      "composer": "org.florisboard.composers:kana-unicode",
      "currencySet": "org.florisboard.currencysets:yen",
      "popupMapping": "org.florisboard.localization:ja-JP-jis",
      "preferred": {
        "characters": "org.florisboard.layouts:jis",
        "symbols": "org.florisboard.layouts:cjk",
        "symbols2": "org.florisboard.layouts:cjk",
        "numericRow": "org.florisboard.layouts:cjk"
      }
    },
    {
      "languageTag": "th-kd",
      "composer": "org.florisboard.composers:appender",
      "currencySet": "org.florisboard.currencysets:thai_baht",
      "preferred": {
        "characters": "org.florisboard.layouts:thai_kedmanee",
        "numericRow": "org.florisboard.layouts:thai"
      }
    },
    {
      "languageTag": "vi-VN",
      "composer": "org.florisboard.composers:telex",
      "currencySet": "org.florisboard.currencysets:vietnamese_dong",
      "popupMapping": "org.florisboard.localization:vi-VN",
      "preferred": {
        "characters": "org.florisboard.layouts:qwerty"
      }
    },
    {
      "languageTag": "ig-NG",
      "composer": "org.florisboard.composers:appender",
      "currencySet": "org.florisboard.currencysets:nigerian_naira",
      "preferred": {
        "characters": "org.florisboard.layouts:igbo"
      }
    },
    {
      "languageTag": "hoc",
      "composer": "org.florisboard.composers:appender",
      "currencySet": "org.florisboard.currencysets:indian_rupee",
      "preferred": {
        "characters": "org.florisboard.layouts:warang_citi",
        "numericRow": "org.florisboard.layouts:warang_citi"
      }
    },
    {
      "languageTag": "ur-PK",
      "composer": "org.florisboard.composers:appender",
      "currencySet": "org.florisboard.currencysets:pakistani_rupee",
      "popupMapping": "org.florisboard.localization:ur-PK",
      "preferred": {
        "characters": "org.florisboard.layouts:urdu_phonetic"
      }
    },
<<<<<<< HEAD
    {
      "languageTag": "zh-CN-zhengma",
      "composer": "org.florisboard.composers:appender",
      "nlpProviders": {
        "spelling": "org.florisboard.nlp.providers.han.shape",
        "suggestion": "org.florisboard.nlp.providers.han.shape"
      },
      "currencySet": "org.florisboard.currencysets:yen",
      "popupMapping": "org.florisboard.localization:en",
      "preferred": {
        "characters": "org.florisboard.layouts:qwerty",
        "symbols": "org.florisboard.layouts:cjk",
        "symbols2": "org.florisboard.layouts:cjk"
=======
	  {
      "languageTag": "bn-BD",
      "composer": "org.florisboard.composers:appender",
      "currencySet": "org.florisboard.currencysets:bangladeshi_taka",
      "popupMapping": "org.florisboard.localization:bn-BD",
      "preferred": {
        "characters": "org.florisboard.layouts:bengali_bd",
        "numericRow": "org.florisboard.layouts:bengali",
        "numericAdvanced": "org.florisboard.layouts:bengali"
      }
    },
    {
      "languageTag": "ast",
      "composer": "org.florisboard.composers:appender",
      "currencySet": "org.florisboard.currencysets:euro",
      "popupMapping": "org.florisboard.localization:ast",
      "preferred": {
        "characters": "org.florisboard.layouts:qwerty"
>>>>>>> 9776ac18
      }
    }
  ]
}<|MERGE_RESOLUTION|>--- conflicted
+++ resolved
@@ -647,7 +647,6 @@
         "characters": "org.florisboard.layouts:urdu_phonetic"
       }
     },
-<<<<<<< HEAD
     {
       "languageTag": "zh-CN-zhengma",
       "composer": "org.florisboard.composers:appender",
@@ -661,7 +660,7 @@
         "characters": "org.florisboard.layouts:qwerty",
         "symbols": "org.florisboard.layouts:cjk",
         "symbols2": "org.florisboard.layouts:cjk"
-=======
+
 	  {
       "languageTag": "bn-BD",
       "composer": "org.florisboard.composers:appender",
@@ -680,7 +679,6 @@
       "popupMapping": "org.florisboard.localization:ast",
       "preferred": {
         "characters": "org.florisboard.layouts:qwerty"
->>>>>>> 9776ac18
       }
     }
   ]
